#!/usr/bin/env python3
import argparse
import array
import random
import enum
import struct
import codecs
import multiprocessing as mp
import sys
import csv
import os
import tqdm
import typing
from typing import IO, List, Tuple, BinaryIO, Dict, Union, Optional
from ansi_colors import Colors


class KeyLengthError(RuntimeError):
    pass


class BlockLengthError(Exception):
    pass


def get_random_key() -> int:
    while (key := random.getrandbits(256)).bit_length() != 256:
        continue
    return key


#  см. ГОСТ 34.13-2015, п. 4.1
class MagmaPaddingMode(enum.IntEnum):
    PAD_MODE_1: int = 1
    PAD_MODE_2: int = 2
    PAD_MODE_3: int = 3

    def __str__(self) -> str:
        return self.name

    def __repr__(self) -> str:
        return str(self)

class MagmaGost:
    key: int
    sbox: List[List[int]]
    __subkeys: List[int]

    BLOCK_SIZE: int = 64
    BLOCK_SIZE_BYTES: int = 8
    KEY_LENGTH: int = 256
    BUFFER_SIZE: int = 1024
    PADDING_MODE: MagmaPaddingMode = MagmaPaddingMode.PAD_MODE_1

    def __init__(self, key: int, sbox_filepath: str) -> None:
        if key.bit_length() != MagmaGost.KEY_LENGTH:
            raise KeyLengthError(
                'Key must be 256 bits long, current one is %d bit long' % key.bit_length()
            )
        self.key = key
        self.__subkeys = self.expand_key(key)
        self.sbox = self.load_sbox_from_csv(sbox_filepath)

    @staticmethod
    def expand_key(key: int) -> List[int]:
        subkeys = list()
        for i in range(8):
            subkeys.append(
                (key >> (32 * i)) & 0xffffffff
            )
        return subkeys

    def f(self, input: int, key: int):
        if input.bit_length() > 32:
            raise ValueError(
                'Bit length of text part must be less than or equal 32, got %d instead' % input.bit_length()
            )

        result = 0
        sum = input ^ key
        for i in range(8):
            # замена в S-блоках
            result |= ((self.sbox[i][(sum >> (4 * i)) & 0b1111]) << (4 * i))
        # циклический сдвиг на 11 разрядов влево
        return ((result << 11) | (result >> 21)) & 0xffffffff

    def split_block(self, block: int) -> Tuple[int, int]:
        return block >> (self.BLOCK_SIZE // 2), block & ((1 << (self.BLOCK_SIZE // 2)) - 1)

    def __encryption_round(self, left: int, right: int, round_key: int) -> Tuple[int, int]:
        return right, left ^ self.f(right, round_key)

    def __decryption_round(self, left: int, right: int, round_key: int) -> Tuple[int, int]:
        return right ^ self.f(left, round_key), left

    def encrypt_bytes(self, byte_buffer: Union[bytes, bytearray]) -> bytes:
        # распаковываем исходные 8 байтов в два unsigned int, по 4 байта каждый
        right, left = struct.unpack('@2I', byte_buffer)

        for i in range(8 * 3):
            left, right = self.__encryption_round(left, right, self.__subkeys[i % 8])
        for i in range(8):
            left, right = self.__encryption_round(left, right, self.__subkeys[7 - i])

        return struct.pack('@2I', right, left)

    def decrypt_bytes(self, byte_buffer: Union[bytes, bytearray]) -> bytes:
        right, left = struct.unpack('@2I', byte_buffer)

        for i in range(8):
            left, right = self.__decryption_round(left, right, self.__subkeys[i])
        for i in range(8 * 3):
            left, right = self.__decryption_round(left, right, self.__subkeys[(7 - i) % 8])

        return struct.pack('@2I', right, left)

    def split_into_blocks(self, data: Union[bytes, bytearray]) -> Union[bytes, bytearray]:
        for i in range(0, len(data), self.BLOCK_SIZE // 8):
            start, end = i, i + 8
            yield data[start:end]

    def encrypt_stream(self, f_in: BinaryIO, f_out: BinaryIO, buffer_size: int = 1024) -> None:
        if buffer_size % self.BLOCK_SIZE != 0:
            raise ValueError('Buffer size must be a multiple of default block size (64)!')

        pbar = tqdm.tqdm(desc='Зашифрование', total=os.stat(f_in.fileno()).st_size, dynamic_ncols=True, colour='green', leave=True)
        while data := f_in.read(buffer_size):
            out_buffer = array.array('B')
            pbar.update(buffer_size)
            for block in self.split_into_blocks(data):
                if len(block) < 8:
                    # "добиваем" блок данных незначащими нулями
                    block = block.ljust(8, b'\x00')
                out_buffer.extend(self.encrypt_bytes(block))
            out_buffer.tofile(f_out)

    def get_padding_size(self, filesize: int) -> int:
        padding_mode = self.PADDING_MODE
        if padding_mode is MagmaPaddingMode.PAD_MODE_1:
            if self.BLOCK_SIZE_BYTES - (filesize % self.BLOCK_SIZE_BYTES) == self.BLOCK_SIZE_BYTES:
                return 0
        if padding_mode is MagmaPaddingMode.PAD_MODE_3:
            if self.BLOCK_SIZE_BYTES - (filesize % self.BLOCK_SIZE_BYTES) == self.BLOCK_SIZE_BYTES:
                return 0

        return self.BLOCK_SIZE_BYTES - (filesize % self.BLOCK_SIZE_BYTES)

    def set_ecb_padding( self, f_in: BinaryIO, padding_size: int):
        if padding_size <= 0:
            return

        if self.PADDING_MODE is MagmaPaddingMode.PAD_MODE_1:
            f_in.seek(0, 2)
            f_in.write(b'\x00' * (padding_size)) # дополняем блок нулями
        if self.PADDING_MODE is MagmaPaddingMode.PAD_MODE_2:
            f_in.seek(0, 2)
            f_in.write(b'\x80') # записываем единицу в первый бит дополнения
            f_in.write(b'\x00' * padding_size) # дополняем остальное нулями
        if self.PADDING_MODE is MagmaPaddingMode.PAD_MODE_3:
            f_in.seek(0, 2)
            f_in.write(b'\x80') # записываем единицу в первый бит дополнения
            f_in.write(b'\x00' * padding_size) # дополняем остальное нулями

    def encrypt_file(self, infile: str, outfile: str, buffer_size: int = 1024):
        if not os.path.isfile(infile) \
                or (os.path.isfile(outfile) and os.path.samefile(outfile, infile)):
            raise ValueError('Input and output files must exist and not cannot be the same file')

        filesize = os.path.getsize(infile)

        # индикатор прогресса
        pbar = tqdm.tqdm(
            total=filesize,
            desc='Зашифрование:',
            leave=True,
            dynamic_ncols=True,
            colour='red'
        )

        with open(infile, 'r+b') as f_in:
            with open(outfile, 'wb') as f_out:
                out_buffer = array.array('B')
                while filesize > 0:
                    if filesize > self.BLOCK_SIZE_BYTES:
                        block = f_in.read(self.BLOCK_SIZE_BYTES)
                        out_buffer.extend(
                            self.encrypt_bytes(block)
                        )
                        filesize -= self.BLOCK_SIZE_BYTES
                        pbar.update(self.BLOCK_SIZE_BYTES)
                    else: # дополняем неполный блок
                        pad_len = self.get_padding_size(
                            os.stat(f_in.fileno()).st_size
                        )
                        self.set_ecb_padding( f_in, pad_len)

                        pad_block = f_in.read(self.BLOCK_SIZE_BYTES)

                        out_buffer.extend(
                            self.encrypt_bytes(pad_block)
                        )
                        filesize = 0
                        pbar.update(pad_len)
                out_buffer.tofile(f_out)

    def decrypt_file(self, infile: str, outfile: str, buffer_size=1024):
        if not os.path.isfile(infile) \
                or (os.path.isfile(outfile) and os.path.samefile(outfile, infile)):
            raise ValueError('Input and output files must exist and not cannot be the same file')

        filesize = os.path.getsize(infile)

        # индикатор прогресса
        pbar = tqdm.tqdm(
            total=filesize,
            desc='Расшифрование:',
            leave=True,
            dynamic_ncols=True,
            colour='green'
        )

        with open(infile, 'r+b') as f_in:
            with open(outfile, 'wb') as f_out:
                while filesize > 0:
                    if filesize > self.BLOCK_SIZE_BYTES:
                        block = f_in.read(self.BLOCK_SIZE_BYTES)
                        f_out.write(
                            self.decrypt_bytes(block)
                        )
                        filesize -= self.BLOCK_SIZE_BYTES
                        pbar.update(self.BLOCK_SIZE_BYTES)
                    else:
                        last_block = f_in.read(self.BLOCK_SIZE_BYTES)

                        f_out.write(
                            self.decrypt_bytes(last_block)
                        )
                        filesize = 0
                        pbar.update(self.BLOCK_SIZE_BYTES)



    def encrypt(self, plaintext: int) -> int:
        if plaintext.bit_length() > 64:
            raise RuntimeError(
                'Size of block must be less than or equal 64 bits, got %d instead' % plaintext.bit_length())

        left, right = self.split_block(plaintext)

        for i in range(8 * 3):
            left, right = self.__encryption_round(left, right, self.__subkeys[i % 8])
        for i in range(8):
            left, right = self.__encryption_round(left, right, self.__subkeys[7 - i])

        return (left << (self.BLOCK_SIZE // 2)) | right

    def decrypt(self, ciphertext: int):
        if ciphertext.bit_length() > 64:
            raise RuntimeError(
                'Size of block must be less than or equal to 64 bits, got %d instead' % ciphertext.bit_length())

        left, right = self.split_block(ciphertext)

        for i in range(8):
            left, right = self.__decryption_round(left, right, self.__subkeys[i])
        for i in range(8 * 3):
            left, right = self.__decryption_round(left, right, self.__subkeys[(7 - i) % 8])

        return (left << (self.BLOCK_SIZE // 2)) | right

    def read_from_console(self):
        sys.stdin.reconfigure(encoding='ascii', errors='backslashreplace')
        try:
            while True:
                user_input = input('>> ')
                data, data_len = codecs.escape_decode(user_input)
                for block in self.split_into_blocks(data):
                    if len(block) < MagmaGost.BLOCK_SIZE_BYTES:
                        block = block.ljust(self.BLOCK_SIZE_BYTES, b'\x00')

                    block = self.encrypt_bytes(block)
                    sys.stdout.write(block.hex())
                sys.stdout.write('\n')
        except KeyboardInterrupt:
            print(Colors.BOLD + 'Exiting...' + Colors.ENDC)
            return 0

    @staticmethod
    def circularshift_left(n: int, shift: int, max_bits: int = 32):
        return ((n << shift) | (n >> (max_bits - shift))) & ((1 << max_bits) - 1)

    @staticmethod
    def load_sbox_from_csv(filepath: str, delimiter=',') -> List[List[int]]:
        data = list()
        try:
            with open(filepath, 'r') as csv_file:
                csv_reader = csv.reader(csv_file, delimiter=delimiter)
                for row in csv_reader:
                    data.append([int(n) for n in row])

            # проверка на корректность структуры S-блоков
            if len(data) != 8 or not all([len(row) == 16 for row in data]):
                raise ValueError('The dimensions of the substitution table must be 8x16!')
            return data

        except IOError as e:
            raise RuntimeError("S-box file %s doesn't exist or isn't readable" % filepath)


def main():
    argparser = argparse.ArgumentParser(
        description='Encrypt/decrypt using "Magma" symmetric block cipher'
    )

    argparser.add_argument('-k', '--key', dest='key', type=str, metavar='KEY', help='key in hexadecimal notation')
    argparser.add_argument('-i', '--input-file', dest='input', nargs='?', metavar='INFILE'
        # type=argparse.FileType('rb')
    )

    argparser.add_argument('-o', '--outfile', nargs='?', metavar='OUTFILE', dest='output'
        # type=argparse.FileType('wb'),
    )

    argparser.add_argument('-sbox', '--sbox-filepath', required=True, nargs='?', dest='sbox_filepath',
        type=str, help='path to CSV file with S-box values '
    )

    action_mode = argparser.add_mutually_exclusive_group(required=True)
    action_mode.add_argument('-e', '--encrypt', dest='encrypt', help='file to decrypt (stdin if none)', action='store_true')
    action_mode.add_argument('-d', '--decrypt', dest='decrypt', help='file to decrypt (stdout if none)', action='store_true')

<<<<<<< HEAD
    argparser.add_argument('--padding-mode', dest='padding_mode', help='padding mode'
=======
    argparser.add_argument('--padding-mode', dest='padding_mode', 
>>>>>>> 81d79990
        metavar='PADDING_MODE', required=False, action='store',
        type=int, choices=[int(mode.value) for mode in MagmaPaddingMode]
    )

    argparser.add_argument('--buffer-size', dest='buffer_size', action='store', nargs='?', type=int, default=8*1024)

    args = argparser.parse_args()

    if not args.key:
        while len(key := input(f'{Colors.BOLD}{Colors.UNDERLINE}Enter key:{Colors.ENDC} ')) != 64:
            print(Colors.BOLD+Colors.RED + 'Incorrect key length! Must be 64, got', len(key), Colors.ENDC)
        args.key = key

    try:
        args.key = int(args.key, 16)
    except ValueError:
        print(Colors.RED + 'Error converting key to integer!' + Colors.ENDC)
        print(Colors.BOLD + Colors.RED + 'Exiting...' + Colors.ENDC)
        return 1
    except OverflowError:
        print('Overflow occured when converting key to hexadecimal!')
        print('Exiting...')
        return 1

    try:
        magma = MagmaGost(args.key, args.sbox_filepath)
    except KeyLengthError as e:
        print(e)
        return 1

    if args.padding_mode is not None:
        magma.PADDING_MODE = MagmaPaddingMode(args.padding_mode)

    if args.input is None and args.output is None:
        magma.read_from_console()
        return 0

    if args.encrypt:
        magma.encrypt_file(args.input, args.output, args.buffer_size)
    else:
        magma.decrypt_file(args.input, args.output, args.buffer_size)

    return 0

if __name__ == '__main__':
    sys.exit(main())<|MERGE_RESOLUTION|>--- conflicted
+++ resolved
@@ -328,12 +328,8 @@
     action_mode = argparser.add_mutually_exclusive_group(required=True)
     action_mode.add_argument('-e', '--encrypt', dest='encrypt', help='file to decrypt (stdin if none)', action='store_true')
     action_mode.add_argument('-d', '--decrypt', dest='decrypt', help='file to decrypt (stdout if none)', action='store_true')
-
-<<<<<<< HEAD
-    argparser.add_argument('--padding-mode', dest='padding_mode', help='padding mode'
-=======
-    argparser.add_argument('--padding-mode', dest='padding_mode', 
->>>>>>> 81d79990
+    
+    argparser.add_argument('--padding-mode', dest='padding_mode', help='padding mode',
         metavar='PADDING_MODE', required=False, action='store',
         type=int, choices=[int(mode.value) for mode in MagmaPaddingMode]
     )
